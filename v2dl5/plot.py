--- conflicted
+++ resolved
@@ -263,8 +263,7 @@
             plt.savefig(_ofile)
         else:
             plt.show()
-<<<<<<< HEAD
-        plt.clf()
+        plt.close()
 
     def _plot_effective_area(self, obs):
         """
@@ -273,7 +272,6 @@
         """
 
         _, axes = plt.subplots(nrows=1, ncols=3, figsize=(15, 5))
-        axes = self._set_axes_limits(axes)
         obs.aeff.plot_energy_dependence(ax=axes[0], offset=self.default_offsets())
         obs.aeff.plot_offset_dependence(ax=axes[1], energy=self.default_energy_true())
         plt.tight_layout()
@@ -314,7 +312,4 @@
                 output_dir=self.output_dir / "irfs",
             )
         except TypeError:
-            pass
-=======
-        plt.close()
->>>>>>> 00ca2191
+            pass