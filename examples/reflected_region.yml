---
# Configuration for a reflected region analysis
# Provides:
# - significances (TS) (overall; per run)
# - fluxes above given energy threshold
# - energy spectra

observations:
    datastore: ../../../VTS/DL3/v490/point-like/
    obs_cone:
        target: Crab
        frame: icrs
        lon: 83.628700 deg
        lat: 22.014700 deg
        radius: 5 deg
    required_irf: ['aeff', 'edisp']

datasets:
    type: 1d
    stack: false
    geom:
        axes:
            energy: {min: 0.1 TeV, max: 40 TeV, nbins: 10}
            energy_true: {min: 0.05 TeV, max: 100 TeV, nbins: 40}
    on_region:
<<<<<<< HEAD
        frame: icrs
        lon: 83.633 deg
        lat: 22.014 deg
        radius: 0.08944272 deg
=======
      frame: icrs
      lon: 83.633 deg
      lat: 22.014 deg
>>>>>>> 316a8190
    exclusion_region:
        on_radius: 0.5 deg
        magnitude_B: 7
        star_exclusion_radius: 0.30 deg
        fov: 4.5 deg
        star_file: ./data/hip_mag9.fits.gz
    containment_correction: false
    safe_mask:
        methods: ['aeff-max']
        parameters: {aeff_percent: 10.}
    background:
        method: reflected
fit:
    fit_range: {min: 0.1 TeV, max: 20 TeV}
    model: pl

flux_points:
    energy: {min: 0.1 TeV, max: 20 TeV, nbins: 10}

light_curve:
    energy: {min: 1. TeV, max: 100 TeV}
    time_zone: -7<|MERGE_RESOLUTION|>--- conflicted
+++ resolved
@@ -23,16 +23,9 @@
             energy: {min: 0.1 TeV, max: 40 TeV, nbins: 10}
             energy_true: {min: 0.05 TeV, max: 100 TeV, nbins: 40}
     on_region:
-<<<<<<< HEAD
         frame: icrs
         lon: 83.633 deg
         lat: 22.014 deg
-        radius: 0.08944272 deg
-=======
-      frame: icrs
-      lon: 83.633 deg
-      lat: 22.014 deg
->>>>>>> 316a8190
     exclusion_region:
         on_radius: 0.5 deg
         magnitude_B: 7
